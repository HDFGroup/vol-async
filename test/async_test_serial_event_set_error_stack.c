--- conflicted
+++ resolved
@@ -9,34 +9,31 @@
 
 int print_dbg_msg = 1;
 
-int
-main(int argc, char *argv[])
+int main(int argc, char *argv[])
 {
-    hid_t file_id = -1, grp_id = -1, grp1_id = -1, dset1_id = -1, dset0_id = -1, dspace_id = -1,
-          attr_space = -1, attr0 = -1, attr1 = -1;
-    const char *file_name   = "async_test_serial.h5";
-    const char *grp_name    = "Group";
-    int *       data0_write = NULL, *data0_read = NULL, attr_data0, attr_data1, attr_read_data0 = 0,
-        attr_read_data1 = 0;
-    int             i, ret = 0;
-    hsize_t         ds_size[2] = {DIMLEN, DIMLEN};
-    herr_t          status;
-    hid_t           es_id = -1, es1_id = -1;
-    hbool_t         op_failed;
-    size_t          num_in_progress;
-    hbool_t         es_err_status;
-    size_t          es_err_count;
-    size_t          es_err_cleared;
+    hid_t file_id = -1, grp_id = -1, grp1_id = -1, dset1_id = -1, dset0_id = -1, dspace_id = -1, attr_space = -1, attr0 = -1, attr1 = -1;
+    const char *file_name = "async_test_serial.h5";
+    const char *grp_name  = "Group";
+    int        *data0_write = NULL, *data0_read = NULL, attr_data0, attr_data1, attr_read_data0=0, attr_read_data1=0;
+    int        i, ret = 0;
+    hsize_t    ds_size[2] = {DIMLEN, DIMLEN};
+    herr_t     status;
+    hid_t es_id = -1, es1_id = -1;
+    hbool_t op_failed;
+    size_t num_in_progress;
+    hbool_t es_err_status;
+    size_t es_err_count;
+    size_t es_err_cleared;
     H5ES_err_info_t err_info;
-    hid_t           async_fapl = -1;
-
-    async_fapl = H5Pcreate(H5P_FILE_ACCESS);
+    hid_t      async_fapl = -1;
+
+    async_fapl = H5Pcreate (H5P_FILE_ACCESS);
     if (async_fapl < 0) {
         fprintf(stderr, "Error with FAPL create\n");
         ret = -1;
         goto done;
     }
-    //    H5Pset_vol_async(async_fapl);
+//    H5Pset_vol_async(async_fapl);
 
     es_id = H5EScreate();
     if (es_id < 0) {
@@ -51,8 +48,7 @@
         goto done;
     }
 
-    if (print_dbg_msg)
-        fprintf(stderr, "H5Fcreate start\n");
+    if (print_dbg_msg) fprintf(stderr, "H5Fcreate start\n");
     fflush(stdout);
 
     file_id = H5Fcreate_async(file_name, H5F_ACC_TRUNC, H5P_DEFAULT, async_fapl, es_id);
@@ -61,26 +57,22 @@
         ret = -1;
         goto done;
     }
-    if (print_dbg_msg)
-        fprintf(stderr, "H5Fcreate done\n");
-    fflush(stdout);
-
-    if (print_dbg_msg)
-        fprintf(stderr, "H5Gcreate start\n");
+    if (print_dbg_msg) fprintf(stderr, "H5Fcreate done\n");
+    fflush(stdout);
+
+    if (print_dbg_msg) fprintf(stderr, "H5Gcreate start\n");
     fflush(stdout);
     grp_id = H5Gcreate_async(file_id, grp_name, H5P_DEFAULT, H5P_DEFAULT, H5P_DEFAULT, es_id);
-    /* fprintf(stderr, "After opening group: grp_id = %0llx\n", grp_id); */
+/* fprintf(stderr, "After opening group: grp_id = %0llx\n", grp_id); */
     if (grp_id < 0) {
         fprintf(stderr, "Error with group create\n");
         ret = -1;
         goto done;
     }
-    if (print_dbg_msg)
-        fprintf(stderr, "H5Gcreate done\n");
-    fflush(stdout);
-
-    if (print_dbg_msg)
-        fprintf(stderr, "H5Gcreate 2 start (should fail when executed)\n");
+    if (print_dbg_msg) fprintf(stderr, "H5Gcreate done\n");
+    fflush(stdout);
+
+    if (print_dbg_msg) fprintf(stderr, "H5Gcreate 2 start (should fail when executed)\n");
     fflush(stdout);
     int err_line = __LINE__ + 1;
     grp1_id = H5Gcreate_async(file_id, grp_name, H5P_DEFAULT, H5P_DEFAULT, H5P_DEFAULT, es_id);
@@ -89,8 +81,7 @@
         ret = -1;
         goto done;
     }
-    if (print_dbg_msg)
-        fprintf(stderr, "H5Gcreate 2 done\n");
+    if (print_dbg_msg) fprintf(stderr, "H5Gcreate 2 done\n");
     fflush(stdout);
 
     status = H5Gclose_async(grp1_id, es_id);
@@ -100,16 +91,14 @@
         goto done;
     }
 
-    if (print_dbg_msg)
-        printf("H5ESwait start\n");
+    if (print_dbg_msg) printf("H5ESwait start\n");
     status = H5ESwait(es_id, H5ES_WAIT_FOREVER, &num_in_progress, &op_failed);
     if (status < 0) {
         fprintf(stderr, "Error with H5ESwait\n");
         ret = -1;
         goto done;
     }
-    if (print_dbg_msg)
-        fprintf(stderr, "H5ESwait done\n");
+    if (print_dbg_msg) fprintf(stderr, "H5ESwait done\n");
     if (!op_failed) {
         fprintf(stderr, "H5Gcreate didn't fail?!?\n");
         ret = -1;
@@ -117,16 +106,14 @@
     }
 
     es_err_status = 0;
-    if (print_dbg_msg)
-        fprintf(stderr, "H5ESget_err_status start\n");
+    if (print_dbg_msg) fprintf(stderr, "H5ESget_err_status start\n");
     status = H5ESget_err_status(es_id, &es_err_status);
     if (status < 0) {
         fprintf(stderr, "Error with H5ESget_err_status\n");
         ret = -1;
         goto done;
     }
-    if (print_dbg_msg)
-        fprintf(stderr, "H5ESget_err_status done\n");
+    if (print_dbg_msg) fprintf(stderr, "H5ESget_err_status done\n");
     if (!es_err_status) {
         fprintf(stderr, "Event set doesn't have error status set?!?\n");
         ret = -1;
@@ -134,16 +121,14 @@
     }
 
     es_err_count = 0;
-    if (print_dbg_msg)
-        fprintf(stderr, "H5ESget_err_count start\n");
+    if (print_dbg_msg) fprintf(stderr, "H5ESget_err_count start\n");
     status = H5ESget_err_count(es_id, &es_err_count);
     if (status < 0) {
         fprintf(stderr, "Error with H5ESget_err_count\n");
         ret = -1;
         goto done;
     }
-    if (print_dbg_msg)
-        fprintf(stderr, "H5ESget_err_count done\n");
+    if (print_dbg_msg) fprintf(stderr, "H5ESget_err_count done\n");
     if (1 != es_err_count) {
         fprintf(stderr, "Event set doesn't have 1 error?!?\n");
         ret = -1;
@@ -152,16 +137,14 @@
 
     es_err_cleared = 0;
     memset(&err_info, 0, sizeof(err_info));
-    if (print_dbg_msg)
-        fprintf(stderr, "H5ESget_err_info start\n");
+    if (print_dbg_msg) fprintf(stderr, "H5ESget_err_info start\n");
     status = H5ESget_err_info(es_id, 1, &err_info, &es_err_cleared);
     if (status < 0) {
         fprintf(stderr, "Error with H5ESget_err_info\n");
         ret = -1;
         goto done;
     }
-    if (print_dbg_msg)
-        fprintf(stderr, "H5ESget_err_info done\n");
+    if (print_dbg_msg) fprintf(stderr, "H5ESget_err_info done\n");
     if (1 != es_err_cleared) {
         fprintf(stderr, "Event set didn't clear 1 error?!?\n");
         ret = -1;
@@ -172,36 +155,27 @@
         ret = -1;
         goto done;
     }
-    H5free_memory((void *)err_info.api_name);
-    if (strcmp("loc_id=0x100000000000000 (file), name=\"Group\", lcpl_id=H5P_DEFAULT, gcpl_id=H5P_DEFAULT, "
-               "gapl_id=H5P_DEFAULT, es_id=0x1000000000000000 (event set)",
-               err_info.api_args)) {
+    H5free_memory((void*)err_info.api_name);
+    if (strcmp("loc_id=0x100000000000000 (file), name=\"Group\", lcpl_id=H5P_DEFAULT, gcpl_id=H5P_DEFAULT, gapl_id=H5P_DEFAULT, es_id=0x1000000000000000 (event set)", err_info.api_args)) {
         fprintf(stderr, "Event set didn't return API name correctly?!?\n");
         ret = -1;
         goto done;
     }
-    H5free_memory((void *)err_info.api_args);
+    H5free_memory((void*)err_info.api_args);
     if (strcmp("async_test_serial_event_set_error_stack.c", err_info.app_file_name)) {
         fprintf(stderr, "Event set didn't return app source file name correctly?!?\n");
         ret = -1;
         goto done;
     }
-    H5free_memory((void *)err_info.app_file_name);
+    H5free_memory((void*)err_info.app_file_name);
     if (strcmp("main", err_info.app_func_name)) {
         fprintf(stderr, "Event set didn't return app source function name correctly?!?\n");
         ret = -1;
         goto done;
     }
-<<<<<<< HEAD
-    H5free_memory((void *)err_info.app_func_name);
-    if (85 != err_info.app_line_num) { // Somewhat fragile
-        fprintf(stderr, "Event set didn't return app source line # correctly?!?, got: %u\n",
-                err_info.app_line_num);
-=======
     H5free_memory((void*)err_info.app_func_name);
     if (err_line != err_info.app_line_num) {
         fprintf(stderr, "Event set didn't return app source line # correctly?!?, got: %u\n", err_info.app_line_num);
->>>>>>> 915bf3c2
         ret = -1;
         goto done;
     }
@@ -227,41 +201,36 @@
         goto done;
     }
 
-    dspace_id = H5Screate_simple(2, ds_size, NULL);
+    dspace_id  = H5Screate_simple(2, ds_size, NULL); 
     if (dspace_id < 0) {
         fprintf(stderr, "Dataset's dataspace create failed\n");
         ret = -1;
         goto done;
     }
     hsize_t attr_size = 1;
-    attr_space        = H5Screate_simple(1, &attr_size, NULL);
+    attr_space = H5Screate_simple(1, &attr_size, NULL);
     if (attr_space < 0) {
         fprintf(stderr, "Attribute's dataspace create failed\n");
         ret = -1;
         goto done;
     }
 
-    if (print_dbg_msg)
-        fprintf(stderr, "H5Dcreate 1 start (should fail as using previous event set with failed op)\n");
-    fflush(stdout);
-    H5E_BEGIN_TRY
-    {
-        dset1_id = H5Dcreate_async(grp1_id, "dset1", H5T_NATIVE_INT, dspace_id, H5P_DEFAULT, H5P_DEFAULT,
-                                   H5P_DEFAULT, es_id);
-    }
-    H5E_END_TRY
+    if (print_dbg_msg) fprintf(stderr, "H5Dcreate 1 start (should fail as using previous event set with failed op)\n");
+    fflush(stdout);
+    H5E_BEGIN_TRY {
+        dset1_id  = H5Dcreate_async(grp1_id,"dset1",H5T_NATIVE_INT,dspace_id,H5P_DEFAULT,H5P_DEFAULT,H5P_DEFAULT, es_id);
+    } H5E_END_TRY
     if (dset1_id >= 0) {
         fprintf(stderr, "Should not be able to add task to an event set with failed ops\n");
         ret = -1;
         goto done;
     }
-    if (print_dbg_msg)
-        fprintf(stderr, "H5Dcreate 1 done\n");
-    fflush(stdout);
-
-    data0_write = malloc(sizeof(int) * DIMLEN * DIMLEN);
-    data0_read  = malloc(sizeof(int) * DIMLEN * DIMLEN);
-    for (i = 0; i < DIMLEN * DIMLEN; ++i) {
+    if (print_dbg_msg) fprintf(stderr, "H5Dcreate 1 done\n");
+    fflush(stdout);
+
+    data0_write = malloc (sizeof(int)*DIMLEN*DIMLEN);
+    data0_read  = malloc (sizeof(int)*DIMLEN*DIMLEN);
+    for(i = 0; i < DIMLEN*DIMLEN; ++i) {
         data0_write[i] = i;
     }
 
@@ -273,19 +242,16 @@
     }
     H5ESclose(es_id);
 
-    if (print_dbg_msg)
-        printf("H5Dcreate 0 start\n");
-
-    fflush(stdout);
-    dset0_id = H5Dcreate_async(grp_id, "dset0", H5T_NATIVE_INT, dspace_id, H5P_DEFAULT, H5P_DEFAULT,
-                               H5P_DEFAULT, es1_id);
+    if (print_dbg_msg) printf("H5Dcreate 0 start\n");
+
+    fflush(stdout);
+    dset0_id  = H5Dcreate_async(grp_id,"dset0",H5T_NATIVE_INT,dspace_id,H5P_DEFAULT,H5P_DEFAULT,H5P_DEFAULT, es1_id);
     if (dset0_id < 0) {
         fprintf(stderr, "Error with dset0 create\n");
         ret = -1;
         goto done;
     }
-    if (print_dbg_msg)
-        fprintf(stderr, "H5Dcreate 0 done\n");
+    if (print_dbg_msg) fprintf(stderr, "H5Dcreate 0 done\n");
     fflush(stdout);
 
     // attribute async API have not been fully implemented, skip the test for now
@@ -304,7 +270,7 @@
 
     attr_data0 = 123456;
     attr_data1 = -654321;
-    status     = H5Awrite_async(attr0, H5T_NATIVE_INT, &attr_data0, es1_id);
+    status = H5Awrite_async(attr0, H5T_NATIVE_INT, &attr_data0, es1_id);
     if (status < 0) {
         fprintf(stderr, "First attribute write failed\n");
         ret = -1;
@@ -367,11 +333,10 @@
         ret = -1;
         goto done;
     }
-    if (print_dbg_msg)
-        fprintf(stderr, "H5Aread done\n");
-
-    if (print_dbg_msg)
-        fprintf(stderr, "H5Dwrite 0 start\n");
+    if (print_dbg_msg) fprintf(stderr, "H5Aread done\n");
+
+
+    if (print_dbg_msg) fprintf(stderr, "H5Dwrite 0 start\n");
     fflush(stdout);
     status = H5Dwrite_async(dset0_id, H5T_NATIVE_INT, H5S_ALL, H5S_ALL, H5P_DEFAULT, data0_write, es1_id);
     if (status < 0) {
@@ -379,12 +344,10 @@
         ret = -1;
         goto done;
     }
-    if (print_dbg_msg)
-        fprintf(stderr, "H5Dwrite 0 done\n");
-    fflush(stdout);
-
-    if (print_dbg_msg)
-        fprintf(stderr, "H5Dread 0 start\n");
+    if (print_dbg_msg) fprintf(stderr, "H5Dwrite 0 done\n");
+    fflush(stdout);
+
+    if (print_dbg_msg) fprintf(stderr, "H5Dread 0 start\n");
     fflush(stdout);
     status = H5Dread_async(dset0_id, H5T_NATIVE_INT, H5S_ALL, H5S_ALL, H5P_DEFAULT, data0_read, es1_id);
     if (status < 0) {
@@ -392,23 +355,20 @@
         ret = -1;
         goto done;
     }
-    if (print_dbg_msg)
-        fprintf(stderr, "H5Dread 0 done\n");
-    fflush(stdout);
-
-    if (print_dbg_msg)
-        fprintf(stderr, "H5ESwait start\n");
+    if (print_dbg_msg) fprintf(stderr, "H5Dread 0 done\n");
+    fflush(stdout);
+
+    if (print_dbg_msg) fprintf(stderr, "H5ESwait start\n");
     status = H5ESwait(es1_id, H5ES_WAIT_FOREVER, &num_in_progress, &op_failed);
     if (status < 0) {
         fprintf(stderr, "Error with H5ESwait\n");
         ret = -1;
         goto done;
     }
-    if (print_dbg_msg)
-        fprintf(stderr, "H5ESwait done\n");
+    if (print_dbg_msg) fprintf(stderr, "H5ESwait done\n");
 
     // Verify read data
-    for (i = 0; i < DIMLEN * DIMLEN; ++i) {
+    for(i = 0; i < DIMLEN*DIMLEN; ++i) {
         if (data0_read[i] != i) {
             fprintf(stderr, "Error with dset 0 read %d/%d\n", data0_read[i], i);
             ret = -1;
@@ -419,7 +379,7 @@
 
 done:
 
-    /* fprintf(stderr, "Before shutting things down\n"); */
+/* fprintf(stderr, "Before shutting things down\n"); */
     status = H5Pclose(async_fapl);
     if (status < 0) {
         fprintf(stderr, "H5Pclose failed\n");
@@ -435,7 +395,7 @@
         fprintf(stderr, "Closing dataset failed\n");
         ret = -1;
     }
-    /* fprintf(stderr, "Before close group: grp_id = %0llx\n", grp_id); */
+/* fprintf(stderr, "Before close group: grp_id = %0llx\n", grp_id); */
     status = H5Gclose(grp_id);
     if (status < 0) {
         fprintf(stderr, "Closing group failed\n");
