#include <stdio.h>
#include <stdlib.h>
#include <assert.h>
#include "hdf5.h"
#include "mpi.h"
#include "h5_async_lib.h"

/* #define DIMLEN 1024 */
#define DIMLEN 10

int
verify(int *data, int size, int multiplier)
{
    int i;
    assert(data);

<<<<<<< HEAD
    for (i = 0; i < size; ++i)
        if (data[i] != i * multiplier)
=======
    for(i = 0; i < size; ++i) {
        if (data[i] != i * multiplier) {
            printf("Error with data, %d/%d\n", data[i], i);
>>>>>>> 9a98c1b0
            return -1;
        }
    }

    return 1;
}

int
main(int argc, char *argv[])
{
    hid_t       file_id, grp_id, dset1_id, dset0_id, fspace_id, mspace_id, dxpl_col_id, dxpl_ind_id;
    const char *file_name = "async_test_parallel5.h5";
    const char *grp_name  = "Group";
    int *       data0_write, *data0_read, *data1_write, *data1_read;
    int         i, tmp_size;
    hsize_t     ds_size[2] = {DIMLEN, DIMLEN};
    hsize_t     my_size[2] = {DIMLEN, DIMLEN};
    hsize_t     offset[2]  = {0, 0};
    herr_t      status;
    hid_t       async_fapl;
    int         proc_num, my_rank, ret = 0;
    int         mpi_thread_lvl_provided = -1;

    MPI_Init_thread(&argc, &argv, MPI_THREAD_MULTIPLE, &mpi_thread_lvl_provided);
    assert(MPI_THREAD_MULTIPLE == mpi_thread_lvl_provided);
    MPI_Comm_size(MPI_COMM_WORLD, &proc_num);
    MPI_Comm_rank(MPI_COMM_WORLD, &my_rank);

    tmp_size   = DIMLEN / proc_num;
    my_size[0] = DIMLEN / proc_num;
    if (my_rank == proc_num - 1) {
        if (DIMLEN % proc_num != 0)
            my_size[0] += DIMLEN % proc_num;
    }

    async_fapl = H5Pcreate(H5P_FILE_ACCESS);

    /* H5Pset_vol_async(async_fapl); */
    H5Pset_fapl_mpio(async_fapl, MPI_COMM_WORLD, MPI_INFO_NULL);

    file_id = H5Fcreate(file_name, H5F_ACC_TRUNC, H5P_DEFAULT, async_fapl);
    if (file_id < 0) {
        fprintf(stderr, "Error with file create\n");
        ret = -1;
        goto done;
    }

    grp_id = H5Gcreate(file_id, grp_name, H5P_DEFAULT, H5P_DEFAULT, H5P_DEFAULT);
    if (grp_id < 0) {
        fprintf(stderr, "Error with group create\n");
        ret = -1;
        goto done;
    }

    data0_write = malloc(sizeof(int) * DIMLEN * DIMLEN);
    data1_write = malloc(sizeof(int) * DIMLEN * DIMLEN);
    data0_read  = malloc(sizeof(int) * DIMLEN * DIMLEN);
    data1_read  = malloc(sizeof(int) * DIMLEN * DIMLEN);
    for (i = 0; i < DIMLEN * DIMLEN; ++i) {
        data0_write[i] = my_rank * tmp_size * DIMLEN + i;
        data1_write[i] = (my_rank * tmp_size * DIMLEN + i) * 2;
    }

    // Set collective operation
    dxpl_col_id = H5Pcreate(H5P_DATASET_XFER);
    dxpl_ind_id = H5Pcreate(H5P_DATASET_XFER);
    H5Pset_dxpl_mpio(dxpl_col_id, H5FD_MPIO_COLLECTIVE);
    H5Pset_dxpl_mpio(dxpl_ind_id, H5FD_MPIO_INDEPENDENT);

    mspace_id = H5Screate_simple(2, my_size, NULL);
    fspace_id = H5Screate_simple(2, ds_size, NULL);

    dset0_id = H5Dcreate(grp_id, "dset0", H5T_NATIVE_INT, fspace_id, H5P_DEFAULT, H5P_DEFAULT, H5P_DEFAULT);
    if (dset0_id < 0) {
        fprintf(stderr, "Error with dset0 create\n");
        ret = -1;
        goto done;
    }

    dset1_id = H5Dcreate(grp_id, "dset1", H5T_NATIVE_INT, fspace_id, H5P_DEFAULT, H5P_DEFAULT, H5P_DEFAULT);
    if (dset1_id < 0) {
        fprintf(stderr, "Error with dset1 create\n");
        ret = -1;
        goto done;
    }

    offset[0] = my_rank * (DIMLEN / proc_num);
    offset[1] = 0;
    H5Sselect_hyperslab(fspace_id, H5S_SELECT_SET, offset, NULL, my_size, NULL);

    // W0, CR0, W1, CR1, W1', W0', R0', R1'

    // W0
    status = H5Dwrite(dset0_id, H5T_NATIVE_INT, mspace_id, fspace_id, dxpl_ind_id, data0_write);
    if (status < 0) {
        fprintf(stderr, "Error with W0\n");
        ret = -1;
        goto done;
    }
    else
        printf("Succeed with W0\n");

    // CR0
    status = H5Dread(dset0_id, H5T_NATIVE_INT, H5S_ALL, H5S_ALL, dxpl_col_id, data0_read);
    if (status < 0) {
        fprintf(stderr, "Error with R0 read\n");
        ret = -1;
        goto done;
    }
    else
        printf("Succeed with CR0\n");

    status = H5Dwait(dset0_id, H5P_DEFAULT);
    if (status < 0) {
        fprintf(stderr, "Error with W1\n");
        ret = -1;
        goto done;
    }
    // Verify read data
    if (verify(data0_read, DIMLEN * DIMLEN, 1) != 1) {
        fprintf(stderr, "Error with R0 verify %d/%d\n", data0_read[i], i);
        ret = -1;
        goto done;
    }

    // W1
    status = H5Dwrite(dset1_id, H5T_NATIVE_INT, mspace_id, fspace_id, dxpl_ind_id, data1_write);
    if (status < 0) {
        fprintf(stderr, "Error with W1\n");
        ret = -1;
        goto done;
    }
    else
        printf("Succeed with W1\n");

    // CR1
    status = H5Dread(dset1_id, H5T_NATIVE_INT, H5S_ALL, H5S_ALL, dxpl_col_id, data1_read);
    if (status < 0) {
        fprintf(stderr, "Error with dset 1 read\n");
        ret = -1;
        goto done;
    }
    else
        printf("Succeed with CR1\n");

    status = H5Dwait(dset1_id, H5P_DEFAULT);
    if (status < 0) {
        fprintf(stderr, "Error with W1\n");
        ret = -1;
        goto done;
    }
    // Verify read data
    if (verify(data1_read, DIMLEN * DIMLEN, 2) != 1) {
        fprintf(stderr, "Error with dset 1 read %d/%d\n", data1_read[i], i);
        ret = -1;
        goto done;
    }

    // Change data 0 and 1
    for (i = 0; i < DIMLEN * DIMLEN; ++i) {
        data0_write[i] *= -1;
        data1_write[i] *= -1;
    }

    // W1'
    status = H5Dwrite(dset1_id, H5T_NATIVE_INT, mspace_id, fspace_id, dxpl_ind_id, data1_write);
    if (status < 0) {
        fprintf(stderr, "Error with W1\n");
        ret = -1;
        goto done;
    }
    else
        printf("Succeed with W1'\n");

    // W0'
    status = H5Dwrite(dset0_id, H5T_NATIVE_INT, mspace_id, fspace_id, dxpl_ind_id, data0_write);
    if (status < 0) {
        fprintf(stderr, "Error with W0\n");
        ret = -1;
        goto done;
    }
    else
        printf("Succeed with W0'\n");

    // R0'
    status = H5Dread(dset0_id, H5T_NATIVE_INT, H5S_ALL, H5S_ALL, dxpl_ind_id, data0_read);
    if (status < 0) {
        fprintf(stderr, "Error with dset 0 read\n");
        ret = -1;
        goto done;
    }
    else
        printf("Succeed with R0'\n");

    status = H5Dwait(dset0_id, H5P_DEFAULT);
    if (status < 0) {
        fprintf(stderr, "Error with W1\n");
        ret = -1;
        goto done;
    }
    // Verify read data
<<<<<<< HEAD
    if (verify(data0_read, DIMLEN * DIMLEN, -1) != 1) {
        fprintf(stderr, "Error with dset 0 read %d/%d\n", data0_read[i], i);
=======
    if (verify(data0_read, DIMLEN*DIMLEN, -1) != 1) {
        fprintf(stderr, "Error with dset 0 read\n");
>>>>>>> 9a98c1b0
        ret = -1;
        goto done;
    }

    // R1'
    status = H5Dread(dset1_id, H5T_NATIVE_INT, H5S_ALL, H5S_ALL, dxpl_ind_id, data1_read);
    if (status < 0) {
        fprintf(stderr, "Error with dset 1 read\n");
        ret = -1;
        goto done;
    }
    else
        printf("Succeed with R1'\n");
    status = H5Dwait(dset1_id, H5P_DEFAULT);
    if (status < 0) {
        fprintf(stderr, "Error with W1\n");
        ret = -1;
        goto done;
    }
    // Verify read data
<<<<<<< HEAD
    if (verify(data1_read, DIMLEN * DIMLEN, -2) != 1) {
        fprintf(stderr, "Error with dset 1 read %d/%d\n", data1_read[i], i);
=======
    if (verify(data1_read, DIMLEN*DIMLEN, -2) != 1) {
        fprintf(stderr, "Error with dset 1 read\n");
>>>>>>> 9a98c1b0
        ret = -1;
        goto done;
    }

<<<<<<< HEAD
=======

done:
>>>>>>> 9a98c1b0
    H5Pclose(async_fapl);
    H5Sclose(mspace_id);
    H5Dclose(dset0_id);
    H5Dclose(dset1_id);
    H5Gclose(grp_id);
    H5Fclose(file_id);

<<<<<<< HEAD
done:
    if (data0_write != NULL)
=======
    if (data0_write != NULL) 
>>>>>>> 9a98c1b0
        free(data0_write);
    if (data0_read != NULL)
        free(data0_read);
    if (data1_write != NULL)
        free(data1_write);
    if (data1_read != NULL)
        free(data1_read);

    MPI_Finalize();
    return ret;
}<|MERGE_RESOLUTION|>--- conflicted
+++ resolved
@@ -8,20 +8,14 @@
 /* #define DIMLEN 1024 */
 #define DIMLEN 10
 
-int
-verify(int *data, int size, int multiplier)
+int verify(int *data, int size, int multiplier)
 {
     int i;
     assert(data);
 
-<<<<<<< HEAD
-    for (i = 0; i < size; ++i)
-        if (data[i] != i * multiplier)
-=======
     for(i = 0; i < size; ++i) {
         if (data[i] != i * multiplier) {
             printf("Error with data, %d/%d\n", data[i], i);
->>>>>>> 9a98c1b0
             return -1;
         }
     }
@@ -29,36 +23,35 @@
     return 1;
 }
 
-int
-main(int argc, char *argv[])
+int main(int argc, char *argv[])
 {
-    hid_t       file_id, grp_id, dset1_id, dset0_id, fspace_id, mspace_id, dxpl_col_id, dxpl_ind_id;
+    hid_t file_id, grp_id, dset1_id, dset0_id, fspace_id, mspace_id, dxpl_col_id, dxpl_ind_id;
     const char *file_name = "async_test_parallel5.h5";
     const char *grp_name  = "Group";
-    int *       data0_write, *data0_read, *data1_write, *data1_read;
-    int         i, tmp_size;
-    hsize_t     ds_size[2] = {DIMLEN, DIMLEN};
-    hsize_t     my_size[2] = {DIMLEN, DIMLEN};
-    hsize_t     offset[2]  = {0, 0};
-    herr_t      status;
-    hid_t       async_fapl;
-    int         proc_num, my_rank, ret = 0;
-    int         mpi_thread_lvl_provided = -1;
+    int        *data0_write, *data0_read, *data1_write, *data1_read;
+    int        i, tmp_size;
+    hsize_t    ds_size[2] = {DIMLEN, DIMLEN};
+    hsize_t    my_size[2] = {DIMLEN, DIMLEN};
+    hsize_t    offset[2] = {0, 0};
+    herr_t     status;
+    hid_t      async_fapl;
+    int proc_num, my_rank, ret=0;
+    int        mpi_thread_lvl_provided = -1;
 
     MPI_Init_thread(&argc, &argv, MPI_THREAD_MULTIPLE, &mpi_thread_lvl_provided);
     assert(MPI_THREAD_MULTIPLE == mpi_thread_lvl_provided);
     MPI_Comm_size(MPI_COMM_WORLD, &proc_num);
     MPI_Comm_rank(MPI_COMM_WORLD, &my_rank);
 
-    tmp_size   = DIMLEN / proc_num;
+    tmp_size = DIMLEN / proc_num;
     my_size[0] = DIMLEN / proc_num;
     if (my_rank == proc_num - 1) {
-        if (DIMLEN % proc_num != 0)
+        if (DIMLEN % proc_num != 0) 
             my_size[0] += DIMLEN % proc_num;
     }
-
-    async_fapl = H5Pcreate(H5P_FILE_ACCESS);
-
+   
+    async_fapl = H5Pcreate (H5P_FILE_ACCESS);
+    
     /* H5Pset_vol_async(async_fapl); */
     H5Pset_fapl_mpio(async_fapl, MPI_COMM_WORLD, MPI_INFO_NULL);
 
@@ -76,13 +69,13 @@
         goto done;
     }
 
-    data0_write = malloc(sizeof(int) * DIMLEN * DIMLEN);
-    data1_write = malloc(sizeof(int) * DIMLEN * DIMLEN);
-    data0_read  = malloc(sizeof(int) * DIMLEN * DIMLEN);
-    data1_read  = malloc(sizeof(int) * DIMLEN * DIMLEN);
-    for (i = 0; i < DIMLEN * DIMLEN; ++i) {
-        data0_write[i] = my_rank * tmp_size * DIMLEN + i;
-        data1_write[i] = (my_rank * tmp_size * DIMLEN + i) * 2;
+    data0_write = malloc (sizeof(int)*DIMLEN*DIMLEN);
+    data1_write = malloc (sizeof(int)*DIMLEN*DIMLEN);
+    data0_read  = malloc (sizeof(int)*DIMLEN*DIMLEN);
+    data1_read  = malloc (sizeof(int)*DIMLEN*DIMLEN);
+    for(i = 0; i < DIMLEN*DIMLEN; ++i) {
+        data0_write[i] = my_rank*tmp_size*DIMLEN + i;
+        data1_write[i] = (my_rank*tmp_size*DIMLEN + i)*2;
     }
 
     // Set collective operation
@@ -94,14 +87,14 @@
     mspace_id = H5Screate_simple(2, my_size, NULL);
     fspace_id = H5Screate_simple(2, ds_size, NULL);
 
-    dset0_id = H5Dcreate(grp_id, "dset0", H5T_NATIVE_INT, fspace_id, H5P_DEFAULT, H5P_DEFAULT, H5P_DEFAULT);
+    dset0_id  = H5Dcreate(grp_id,"dset0",H5T_NATIVE_INT,fspace_id,H5P_DEFAULT,H5P_DEFAULT,H5P_DEFAULT);
     if (dset0_id < 0) {
         fprintf(stderr, "Error with dset0 create\n");
         ret = -1;
         goto done;
     }
 
-    dset1_id = H5Dcreate(grp_id, "dset1", H5T_NATIVE_INT, fspace_id, H5P_DEFAULT, H5P_DEFAULT, H5P_DEFAULT);
+    dset1_id  = H5Dcreate(grp_id,"dset1",H5T_NATIVE_INT,fspace_id,H5P_DEFAULT,H5P_DEFAULT,H5P_DEFAULT);
     if (dset1_id < 0) {
         fprintf(stderr, "Error with dset1 create\n");
         ret = -1;
@@ -113,7 +106,7 @@
     H5Sselect_hyperslab(fspace_id, H5S_SELECT_SET, offset, NULL, my_size, NULL);
 
     // W0, CR0, W1, CR1, W1', W0', R0', R1'
-
+    
     // W0
     status = H5Dwrite(dset0_id, H5T_NATIVE_INT, mspace_id, fspace_id, dxpl_ind_id, data0_write);
     if (status < 0) {
@@ -141,11 +134,12 @@
         goto done;
     }
     // Verify read data
-    if (verify(data0_read, DIMLEN * DIMLEN, 1) != 1) {
+    if (verify(data0_read, DIMLEN*DIMLEN, 1) != 1) {
         fprintf(stderr, "Error with R0 verify %d/%d\n", data0_read[i], i);
         ret = -1;
         goto done;
     }
+
 
     // W1
     status = H5Dwrite(dset1_id, H5T_NATIVE_INT, mspace_id, fspace_id, dxpl_ind_id, data1_write);
@@ -174,14 +168,14 @@
         goto done;
     }
     // Verify read data
-    if (verify(data1_read, DIMLEN * DIMLEN, 2) != 1) {
+    if (verify(data1_read, DIMLEN*DIMLEN, 2) != 1) {
         fprintf(stderr, "Error with dset 1 read %d/%d\n", data1_read[i], i);
         ret = -1;
         goto done;
     }
 
     // Change data 0 and 1
-    for (i = 0; i < DIMLEN * DIMLEN; ++i) {
+    for(i = 0; i < DIMLEN*DIMLEN; ++i) {
         data0_write[i] *= -1;
         data1_write[i] *= -1;
     }
@@ -223,16 +217,12 @@
         goto done;
     }
     // Verify read data
-<<<<<<< HEAD
-    if (verify(data0_read, DIMLEN * DIMLEN, -1) != 1) {
-        fprintf(stderr, "Error with dset 0 read %d/%d\n", data0_read[i], i);
-=======
     if (verify(data0_read, DIMLEN*DIMLEN, -1) != 1) {
         fprintf(stderr, "Error with dset 0 read\n");
->>>>>>> 9a98c1b0
-        ret = -1;
-        goto done;
-    }
+        ret = -1;
+        goto done;
+    }
+
 
     // R1'
     status = H5Dread(dset1_id, H5T_NATIVE_INT, H5S_ALL, H5S_ALL, dxpl_ind_id, data1_read);
@@ -250,22 +240,14 @@
         goto done;
     }
     // Verify read data
-<<<<<<< HEAD
-    if (verify(data1_read, DIMLEN * DIMLEN, -2) != 1) {
-        fprintf(stderr, "Error with dset 1 read %d/%d\n", data1_read[i], i);
-=======
     if (verify(data1_read, DIMLEN*DIMLEN, -2) != 1) {
         fprintf(stderr, "Error with dset 1 read\n");
->>>>>>> 9a98c1b0
-        ret = -1;
-        goto done;
-    }
-
-<<<<<<< HEAD
-=======
+        ret = -1;
+        goto done;
+    }
+
 
 done:
->>>>>>> 9a98c1b0
     H5Pclose(async_fapl);
     H5Sclose(mspace_id);
     H5Dclose(dset0_id);
@@ -273,18 +255,13 @@
     H5Gclose(grp_id);
     H5Fclose(file_id);
 
-<<<<<<< HEAD
-done:
-    if (data0_write != NULL)
-=======
     if (data0_write != NULL) 
->>>>>>> 9a98c1b0
         free(data0_write);
-    if (data0_read != NULL)
+    if (data0_read != NULL) 
         free(data0_read);
-    if (data1_write != NULL)
+    if (data1_write != NULL) 
         free(data1_write);
-    if (data1_read != NULL)
+    if (data1_read != NULL) 
         free(data1_read);
 
     MPI_Finalize();
