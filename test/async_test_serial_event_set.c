#include <stdio.h>
#include <stdlib.h>
#include <stdint.h>
#include "hdf5.h"
#include "h5_async_lib.h"

#define DIMLEN 1024

int print_dbg_msg = 1;

int
main(int argc, char *argv[])
{
    hid_t       file_id, grp_id, dset1_id, dset0_id, dspace_id, async_dxpl, attr_space, attr0, attr1;
    const char *file_name = "async_test_serial.h5";
    const char *grp_name  = "Group";
    int *data0_write, *data0_read, *data1_write, *data1_read, attr_data0, attr_data1, attr_read_data0 = 0,
                                                                                      attr_read_data1 = 0;
    int     i, ret = 0;
    hsize_t ds_size[2] = {DIMLEN, DIMLEN};
    herr_t  status;
    hid_t   async_fapl;

    async_fapl = H5Pcreate(H5P_FILE_ACCESS);
    async_dxpl = H5Pcreate(H5P_DATASET_XFER);

    //    H5Pset_vol_async(async_fapl);

    if (print_dbg_msg)
        printf("H5Fcreate start\n");
    fflush(stdout);

    hbool_t op_failed;
    size_t  num_in_progress;
    hid_t   es_id = H5EScreate();

    file_id = H5Fcreate_async(file_name, H5F_ACC_TRUNC, H5P_DEFAULT, async_fapl, es_id);
    if (file_id < 0) {
        fprintf(stderr, "Error with file create\n");
        ret = -1;
        goto done;
    }
    if (print_dbg_msg)
        printf("H5Fcreate done\n");
    fflush(stdout);

    if (print_dbg_msg)
        printf("H5Gcreate start\n");
    fflush(stdout);
    /* grp_id = H5Gcreate(file_id, grp_name, H5P_DEFAULT, H5P_DEFAULT, H5P_DEFAULT); */
    grp_id = H5Gcreate_async(file_id, grp_name, H5P_DEFAULT, H5P_DEFAULT, H5P_DEFAULT, es_id);
    if (grp_id < 0) {
        fprintf(stderr, "Error with group create\n");
        ret = -1;
        goto done;
    }
    if (print_dbg_msg)
        printf("H5Gcreate done\n");
    fflush(stdout);

    data0_write = malloc(sizeof(int) * DIMLEN * DIMLEN);
    data1_write = malloc(sizeof(int) * DIMLEN * DIMLEN);
    data0_read  = malloc(sizeof(int) * DIMLEN * DIMLEN);
    data1_read  = malloc(sizeof(int) * DIMLEN * DIMLEN);
    for (i = 0; i < DIMLEN * DIMLEN; ++i) {
        data0_write[i] = i;
        data1_write[i] = i * 2;
    }

    dspace_id         = H5Screate_simple(2, ds_size, NULL);
    hsize_t attr_size = 1;
    attr_space        = H5Screate_simple(1, &attr_size, NULL);

    if (print_dbg_msg)
        printf("H5Dcreate 0 start\n");
    fflush(stdout);
    /* dset0_id  = H5Dcreate(grp_id,"dset0",H5T_NATIVE_INT,dspace_id,H5P_DEFAULT,H5P_DEFAULT,H5P_DEFAULT); */
    dset0_id = H5Dcreate_async(grp_id, "dset0", H5T_NATIVE_INT, dspace_id, H5P_DEFAULT, H5P_DEFAULT,
                               H5P_DEFAULT, es_id);
    if (dset0_id < 0) {
        fprintf(stderr, "Error with dset0 create\n");
        ret = -1;
        goto done;
    }
    if (print_dbg_msg)
        printf("H5Dcreate 0 done\n");
    fflush(stdout);

    if (print_dbg_msg)
        printf("H5Dcreate 1 start\n");
    fflush(stdout);
    /* dset1_id  = H5Dcreate(grp_id,"dset1",H5T_NATIVE_INT,dspace_id,H5P_DEFAULT,H5P_DEFAULT,H5P_DEFAULT); */
    dset1_id = H5Dcreate_async(grp_id, "dset1", H5T_NATIVE_INT, dspace_id, H5P_DEFAULT, H5P_DEFAULT,
                               H5P_DEFAULT, es_id);
    if (dset1_id < 0) {
        fprintf(stderr, "Error with dset1 create\n");
        ret = -1;
        goto done;
    }
    if (print_dbg_msg)
        printf("H5Dcreate 1 done\n");
    fflush(stdout);

    // attribute async test
    attr0 = H5Acreate_async(dset0_id, "attr_0", H5T_NATIVE_INT, attr_space, H5P_DEFAULT, H5P_DEFAULT, es_id);
    attr1 = H5Acreate_async(dset1_id, "attr_1", H5T_NATIVE_INT, attr_space, H5P_DEFAULT, H5P_DEFAULT, es_id);

    attr_data0 = 123456;
    attr_data1 = -654321;
    H5Awrite_async(attr0, H5T_NATIVE_INT, &attr_data0, es_id);
    H5Awrite_async(attr1, H5T_NATIVE_INT, &attr_data1, es_id);

    H5Aread_async(attr0, H5T_NATIVE_INT, &attr_read_data0, es_id);
    H5Aread_async(attr1, H5T_NATIVE_INT, &attr_read_data1, es_id);

    H5Aclose_async(attr0, es_id);
    H5Aclose_async(attr1, es_id);

    H5Sclose(attr_space);

    H5Fwait(file_id, H5P_DEFAULT);

    if (attr_data0 != attr_read_data0) {
        fprintf(stderr, "Error with attr 0 read\n");
        ret = -1;
        goto done;
    }
    if (attr_data1 != attr_read_data1) {
        fprintf(stderr, "Error with attr 1 read\n");
        ret = -1;
        goto done;
    }
<<<<<<< HEAD
    if (print_dbg_msg)
        printf("H5Aread done\n");
=======
    if (print_dbg_msg) printf("H5Aread done\n");

    if (H5Pset_dxpl_delay(async_dxpl, 100) < 0){
        fprintf(stderr, "Error with H5Pset_dxpl_delay\n");
        ret = -1;
        goto done;
    }
>>>>>>> 222e37b4

    // W0, R0, W1, R1, W1', W0', R0', R1'
    if (print_dbg_msg)
        printf("H5Dwrite 0 start\n");
    fflush(stdout);
    status = H5Dwrite_async(dset0_id, H5T_NATIVE_INT, H5S_ALL, H5S_ALL, async_dxpl, data0_write, es_id);
    if (status < 0) {
        fprintf(stderr, "Error with dset 0 write\n");
        ret = -1;
        goto done;
    }
    if (print_dbg_msg)
        printf("H5Dwrite 0 done\n");
    fflush(stdout);

    if (print_dbg_msg)
        printf("H5Dread 0 start\n");
    fflush(stdout);
    status = H5Dread_async(dset0_id, H5T_NATIVE_INT, H5S_ALL, H5S_ALL, async_dxpl, data0_read, es_id);
    if (status < 0) {
        fprintf(stderr, "Error with dset 0 read\n");
        ret = -1;
        goto done;
    }
    if (print_dbg_msg)
        printf("H5Dread 0 done\n");
    fflush(stdout);

    /* if (print_dbg_msg) printf("Start H5Dwait\n"); */
    /* fflush(stdout); */
    /* H5Dwait(dset0_id); */
    /* if (print_dbg_msg) printf("Done H5Dwait\n"); */
    /* fflush(stdout); */

    if (print_dbg_msg)
        printf("H5ESwait start\n");
    status = H5ESwait(es_id, H5ES_WAIT_FOREVER, &num_in_progress, &op_failed);
    if (status < 0) {
        fprintf(stderr, "Error with H5ESwait\n");
        ret = -1;
        goto done;
    }
    if (print_dbg_msg)
        printf("H5ESwait done\n");

    // Verify read data
    for (i = 0; i < DIMLEN * DIMLEN; ++i) {
        if (data0_read[i] != i) {
            fprintf(stderr, "Error with dset 0 read %d/%d\n", data0_read[i], i);
            ret = -1;
            break;
        }
    }
    printf("Finished verification\n");

<<<<<<< HEAD
    if (print_dbg_msg)
        printf("H5Dwrite 1 start\n");
=======
    uint64_t delay;
    if (H5Pget_dxpl_delay(async_dxpl, &delay) < 0){
        fprintf(stderr, "Error with H5Pset_dxpl_delay\n");
        ret = -1;
        goto done;
    }
    else if (delay != 100) {
        fprintf(stderr, "Error with H5Pget_dxpl_delay %lu\n", delay);
        ret = -1;
        goto done;
    }

    if (print_dbg_msg) printf("H5Dwrite 1 start\n");
>>>>>>> 222e37b4
    fflush(stdout);
    status = H5Dwrite_async(dset1_id, H5T_NATIVE_INT, H5S_ALL, H5S_ALL, async_dxpl, data1_write, es_id);
    if (status < 0) {
        fprintf(stderr, "Error with dset 1 write\n");
        ret = -1;
        goto done;
    }
    if (print_dbg_msg)
        printf("H5Dwrite 1 done\n");
    fflush(stdout);

    if (print_dbg_msg)
        printf("H5Dread 1 start\n");
    status = H5Dread_async(dset1_id, H5T_NATIVE_INT, H5S_ALL, H5S_ALL, async_dxpl, data1_read, es_id);
    if (status < 0) {
        fprintf(stderr, "Error with dset 1 read\n");
        ret = -1;
        goto done;
    }
    if (print_dbg_msg)
        printf("H5Dread 1 done\n");
    fflush(stdout);

    if (print_dbg_msg)
        printf("H5ESwait start\n");
    status = H5ESwait(es_id, H5ES_WAIT_FOREVER, &num_in_progress, &op_failed);
    if (status < 0) {
        fprintf(stderr, "Error with H5ESwait\n");
        ret = -1;
        goto done;
    }
    if (print_dbg_msg)
        printf("H5ESwait done\n");

    // Verify read data
    for (i = 0; i < DIMLEN * DIMLEN; ++i) {
        if (data1_read[i] != 2 * i) {
            fprintf(stderr, "Error with dset 0 read %d/%d\n", data1_read[i], i);
            ret = -1;
            break;
        }
    }
    printf("Finished verification\n");

    // Change data 0 and 1
    for (i = 0; i < DIMLEN * DIMLEN; ++i) {
        data0_write[i] *= -1;
        data1_write[i] *= -1;
    }

    if (print_dbg_msg)
        printf("H5Dwrite 1 start\n");
    fflush(stdout);
    status = H5Dwrite_async(dset1_id, H5T_NATIVE_INT, H5S_ALL, H5S_ALL, async_dxpl, data1_write, es_id);
    if (status < 0) {
        fprintf(stderr, "Error with dset 1 write\n");
        ret = -1;
        goto done;
    }
    if (print_dbg_msg)
        printf("H5Dwrite 1 done\n");
    fflush(stdout);

    if (print_dbg_msg)
        printf("H5Dwrite 0 start\n");
    fflush(stdout);
    status = H5Dwrite_async(dset0_id, H5T_NATIVE_INT, H5S_ALL, H5S_ALL, async_dxpl, data0_write, es_id);
    if (status < 0) {
        fprintf(stderr, "Error with dset 0 write\n");
        ret = -1;
        goto done;
    }
    if (print_dbg_msg)
        printf("H5Dwrite 0 done\n");
    fflush(stdout);

    if (print_dbg_msg)
        printf("H5Dread 0 start\n");
    fflush(stdout);
    status = H5Dread_async(dset0_id, H5T_NATIVE_INT, H5S_ALL, H5S_ALL, async_dxpl, data0_read, es_id);
    if (status < 0) {
        fprintf(stderr, "Error with dset 0 read\n");
        ret = -1;
        goto done;
    }
    if (print_dbg_msg)
        printf("H5Dread 0 done\n");
    fflush(stdout);

    if (print_dbg_msg)
        printf("H5ESwait start\n");
    status = H5ESwait(es_id, H5ES_WAIT_FOREVER, &num_in_progress, &op_failed);
    if (status < 0) {
        fprintf(stderr, "Error with H5ESwait\n");
        ret = -1;
        goto done;
    }
    if (print_dbg_msg)
        printf("H5ESwait done\n");

    // Verify read data
    for (i = 0; i < DIMLEN * DIMLEN; ++i) {
        if (data0_read[i] != -i) {
            fprintf(stderr, "Error with dset 0 read %d/%d\n", data0_read[i], -i);
            ret = -1;
            break;
        }
    }
    printf("Finished verification\n");

    if (print_dbg_msg)
        printf("H5Dread 1 start\n");
    fflush(stdout);
    status = H5Dread_async(dset1_id, H5T_NATIVE_INT, H5S_ALL, H5S_ALL, async_dxpl, data1_read, es_id);
    if (status < 0) {
        fprintf(stderr, "Error with dset 1 read\n");
        ret = -1;
        goto done;
    }
    if (print_dbg_msg)
        printf("H5Dread 1 done\n");
    fflush(stdout);

    if (print_dbg_msg)
        printf("H5ESwait start\n");
    status = H5ESwait(es_id, H5ES_WAIT_FOREVER, &num_in_progress, &op_failed);
    if (status < 0) {
        fprintf(stderr, "Error with H5ESwait\n");
        ret = -1;
        goto done;
    }
    if (print_dbg_msg)
        printf("H5ESwait done\n");

    // Verify read data
    for (i = 0; i < DIMLEN * DIMLEN; ++i) {
        if (data1_read[i] != -2 * i) {
            fprintf(stderr, "Error with dset 0 read %d/%d\n", data1_read[i], i);
            ret = -1;
            goto done;
            break;
        }
    }
    printf("Finished verification\n");

    H5ESclose(es_id);

    H5Pclose(async_fapl);
    H5Pclose(async_dxpl);
    H5Sclose(dspace_id);
    H5Dclose(dset0_id);
    H5Dclose(dset1_id);
    H5Gclose(grp_id);
    H5Fclose(file_id);

done:
    if (data0_write != NULL)
        free(data0_write);
    if (data0_read != NULL)
        free(data0_read);
    if (data1_write != NULL)
        free(data1_write);
    if (data1_read != NULL)
        free(data1_read);

    return ret;
}<|MERGE_RESOLUTION|>--- conflicted
+++ resolved
@@ -8,31 +8,28 @@
 
 int print_dbg_msg = 1;
 
-int
-main(int argc, char *argv[])
+int main(int argc, char *argv[])
 {
-    hid_t       file_id, grp_id, dset1_id, dset0_id, dspace_id, async_dxpl, attr_space, attr0, attr1;
+    hid_t file_id, grp_id, dset1_id, dset0_id, dspace_id, async_dxpl, attr_space, attr0, attr1;
     const char *file_name = "async_test_serial.h5";
     const char *grp_name  = "Group";
-    int *data0_write, *data0_read, *data1_write, *data1_read, attr_data0, attr_data1, attr_read_data0 = 0,
-                                                                                      attr_read_data1 = 0;
-    int     i, ret = 0;
-    hsize_t ds_size[2] = {DIMLEN, DIMLEN};
-    herr_t  status;
-    hid_t   async_fapl;
-
-    async_fapl = H5Pcreate(H5P_FILE_ACCESS);
-    async_dxpl = H5Pcreate(H5P_DATASET_XFER);
-
-    //    H5Pset_vol_async(async_fapl);
-
-    if (print_dbg_msg)
-        printf("H5Fcreate start\n");
+    int        *data0_write, *data0_read, *data1_write, *data1_read, attr_data0, attr_data1, attr_read_data0=0, attr_read_data1=0;
+    int        i, ret = 0;
+    hsize_t    ds_size[2] = {DIMLEN, DIMLEN};
+    herr_t     status;
+    hid_t      async_fapl;
+
+    async_fapl = H5Pcreate (H5P_FILE_ACCESS);
+    async_dxpl = H5Pcreate (H5P_DATASET_XFER);
+
+//    H5Pset_vol_async(async_fapl);
+
+    if (print_dbg_msg) printf("H5Fcreate start\n");
     fflush(stdout);
 
     hbool_t op_failed;
-    size_t  num_in_progress;
-    hid_t   es_id = H5EScreate();
+    size_t num_in_progress;
+    hid_t es_id = H5EScreate();
 
     file_id = H5Fcreate_async(file_name, H5F_ACC_TRUNC, H5P_DEFAULT, async_fapl, es_id);
     if (file_id < 0) {
@@ -40,12 +37,11 @@
         ret = -1;
         goto done;
     }
-    if (print_dbg_msg)
-        printf("H5Fcreate done\n");
-    fflush(stdout);
-
-    if (print_dbg_msg)
-        printf("H5Gcreate start\n");
+    if (print_dbg_msg) printf("H5Fcreate done\n");
+    fflush(stdout);
+
+
+    if (print_dbg_msg) printf("H5Gcreate start\n");
     fflush(stdout);
     /* grp_id = H5Gcreate(file_id, grp_name, H5P_DEFAULT, H5P_DEFAULT, H5P_DEFAULT); */
     grp_id = H5Gcreate_async(file_id, grp_name, H5P_DEFAULT, H5P_DEFAULT, H5P_DEFAULT, es_id);
@@ -54,51 +50,45 @@
         ret = -1;
         goto done;
     }
-    if (print_dbg_msg)
-        printf("H5Gcreate done\n");
-    fflush(stdout);
-
-    data0_write = malloc(sizeof(int) * DIMLEN * DIMLEN);
-    data1_write = malloc(sizeof(int) * DIMLEN * DIMLEN);
-    data0_read  = malloc(sizeof(int) * DIMLEN * DIMLEN);
-    data1_read  = malloc(sizeof(int) * DIMLEN * DIMLEN);
-    for (i = 0; i < DIMLEN * DIMLEN; ++i) {
+    if (print_dbg_msg) printf("H5Gcreate done\n");
+    fflush(stdout);
+
+
+    data0_write = malloc (sizeof(int)*DIMLEN*DIMLEN);
+    data1_write = malloc (sizeof(int)*DIMLEN*DIMLEN);
+    data0_read  = malloc (sizeof(int)*DIMLEN*DIMLEN);
+    data1_read  = malloc (sizeof(int)*DIMLEN*DIMLEN);
+    for(i = 0; i < DIMLEN*DIMLEN; ++i) {
         data0_write[i] = i;
-        data1_write[i] = i * 2;
-    }
-
-    dspace_id         = H5Screate_simple(2, ds_size, NULL);
+        data1_write[i] = i*2;
+    }
+
+    dspace_id  = H5Screate_simple(2, ds_size, NULL); 
     hsize_t attr_size = 1;
-    attr_space        = H5Screate_simple(1, &attr_size, NULL);
-
-    if (print_dbg_msg)
-        printf("H5Dcreate 0 start\n");
+    attr_space = H5Screate_simple(1, &attr_size, NULL); 
+
+    if (print_dbg_msg) printf("H5Dcreate 0 start\n");
     fflush(stdout);
     /* dset0_id  = H5Dcreate(grp_id,"dset0",H5T_NATIVE_INT,dspace_id,H5P_DEFAULT,H5P_DEFAULT,H5P_DEFAULT); */
-    dset0_id = H5Dcreate_async(grp_id, "dset0", H5T_NATIVE_INT, dspace_id, H5P_DEFAULT, H5P_DEFAULT,
-                               H5P_DEFAULT, es_id);
+    dset0_id  = H5Dcreate_async(grp_id,"dset0",H5T_NATIVE_INT,dspace_id,H5P_DEFAULT,H5P_DEFAULT,H5P_DEFAULT, es_id);
     if (dset0_id < 0) {
         fprintf(stderr, "Error with dset0 create\n");
         ret = -1;
         goto done;
     }
-    if (print_dbg_msg)
-        printf("H5Dcreate 0 done\n");
-    fflush(stdout);
-
-    if (print_dbg_msg)
-        printf("H5Dcreate 1 start\n");
+    if (print_dbg_msg) printf("H5Dcreate 0 done\n");
+    fflush(stdout);
+
+    if (print_dbg_msg) printf("H5Dcreate 1 start\n");
     fflush(stdout);
     /* dset1_id  = H5Dcreate(grp_id,"dset1",H5T_NATIVE_INT,dspace_id,H5P_DEFAULT,H5P_DEFAULT,H5P_DEFAULT); */
-    dset1_id = H5Dcreate_async(grp_id, "dset1", H5T_NATIVE_INT, dspace_id, H5P_DEFAULT, H5P_DEFAULT,
-                               H5P_DEFAULT, es_id);
+    dset1_id  = H5Dcreate_async(grp_id,"dset1",H5T_NATIVE_INT,dspace_id,H5P_DEFAULT,H5P_DEFAULT,H5P_DEFAULT, es_id);
     if (dset1_id < 0) {
         fprintf(stderr, "Error with dset1 create\n");
         ret = -1;
         goto done;
     }
-    if (print_dbg_msg)
-        printf("H5Dcreate 1 done\n");
+    if (print_dbg_msg) printf("H5Dcreate 1 done\n");
     fflush(stdout);
 
     // attribute async test
@@ -130,10 +120,6 @@
         ret = -1;
         goto done;
     }
-<<<<<<< HEAD
-    if (print_dbg_msg)
-        printf("H5Aread done\n");
-=======
     if (print_dbg_msg) printf("H5Aread done\n");
 
     if (H5Pset_dxpl_delay(async_dxpl, 100) < 0){
@@ -141,11 +127,9 @@
         ret = -1;
         goto done;
     }
->>>>>>> 222e37b4
 
     // W0, R0, W1, R1, W1', W0', R0', R1'
-    if (print_dbg_msg)
-        printf("H5Dwrite 0 start\n");
+    if (print_dbg_msg) printf("H5Dwrite 0 start\n");
     fflush(stdout);
     status = H5Dwrite_async(dset0_id, H5T_NATIVE_INT, H5S_ALL, H5S_ALL, async_dxpl, data0_write, es_id);
     if (status < 0) {
@@ -153,12 +137,10 @@
         ret = -1;
         goto done;
     }
-    if (print_dbg_msg)
-        printf("H5Dwrite 0 done\n");
-    fflush(stdout);
-
-    if (print_dbg_msg)
-        printf("H5Dread 0 start\n");
+    if (print_dbg_msg) printf("H5Dwrite 0 done\n");
+    fflush(stdout);
+
+    if (print_dbg_msg) printf("H5Dread 0 start\n");
     fflush(stdout);
     status = H5Dread_async(dset0_id, H5T_NATIVE_INT, H5S_ALL, H5S_ALL, async_dxpl, data0_read, es_id);
     if (status < 0) {
@@ -166,8 +148,7 @@
         ret = -1;
         goto done;
     }
-    if (print_dbg_msg)
-        printf("H5Dread 0 done\n");
+    if (print_dbg_msg) printf("H5Dread 0 done\n");
     fflush(stdout);
 
     /* if (print_dbg_msg) printf("Start H5Dwait\n"); */
@@ -176,19 +157,17 @@
     /* if (print_dbg_msg) printf("Done H5Dwait\n"); */
     /* fflush(stdout); */
 
-    if (print_dbg_msg)
-        printf("H5ESwait start\n");
+    if (print_dbg_msg) printf("H5ESwait start\n");
     status = H5ESwait(es_id, H5ES_WAIT_FOREVER, &num_in_progress, &op_failed);
     if (status < 0) {
         fprintf(stderr, "Error with H5ESwait\n");
         ret = -1;
         goto done;
     }
-    if (print_dbg_msg)
-        printf("H5ESwait done\n");
+    if (print_dbg_msg) printf("H5ESwait done\n");
 
     // Verify read data
-    for (i = 0; i < DIMLEN * DIMLEN; ++i) {
+    for(i = 0; i < DIMLEN*DIMLEN; ++i) {
         if (data0_read[i] != i) {
             fprintf(stderr, "Error with dset 0 read %d/%d\n", data0_read[i], i);
             ret = -1;
@@ -197,10 +176,6 @@
     }
     printf("Finished verification\n");
 
-<<<<<<< HEAD
-    if (print_dbg_msg)
-        printf("H5Dwrite 1 start\n");
-=======
     uint64_t delay;
     if (H5Pget_dxpl_delay(async_dxpl, &delay) < 0){
         fprintf(stderr, "Error with H5Pset_dxpl_delay\n");
@@ -214,7 +189,6 @@
     }
 
     if (print_dbg_msg) printf("H5Dwrite 1 start\n");
->>>>>>> 222e37b4
     fflush(stdout);
     status = H5Dwrite_async(dset1_id, H5T_NATIVE_INT, H5S_ALL, H5S_ALL, async_dxpl, data1_write, es_id);
     if (status < 0) {
@@ -222,36 +196,32 @@
         ret = -1;
         goto done;
     }
-    if (print_dbg_msg)
-        printf("H5Dwrite 1 done\n");
-    fflush(stdout);
-
-    if (print_dbg_msg)
-        printf("H5Dread 1 start\n");
+    if (print_dbg_msg) printf("H5Dwrite 1 done\n");
+    fflush(stdout);
+
+    if (print_dbg_msg) printf("H5Dread 1 start\n");
     status = H5Dread_async(dset1_id, H5T_NATIVE_INT, H5S_ALL, H5S_ALL, async_dxpl, data1_read, es_id);
     if (status < 0) {
         fprintf(stderr, "Error with dset 1 read\n");
         ret = -1;
         goto done;
     }
-    if (print_dbg_msg)
-        printf("H5Dread 1 done\n");
-    fflush(stdout);
-
-    if (print_dbg_msg)
-        printf("H5ESwait start\n");
+    if (print_dbg_msg) printf("H5Dread 1 done\n");
+    fflush(stdout);
+
+    if (print_dbg_msg) printf("H5ESwait start\n");
     status = H5ESwait(es_id, H5ES_WAIT_FOREVER, &num_in_progress, &op_failed);
     if (status < 0) {
         fprintf(stderr, "Error with H5ESwait\n");
         ret = -1;
         goto done;
     }
-    if (print_dbg_msg)
-        printf("H5ESwait done\n");
+    if (print_dbg_msg) printf("H5ESwait done\n");
+
 
     // Verify read data
-    for (i = 0; i < DIMLEN * DIMLEN; ++i) {
-        if (data1_read[i] != 2 * i) {
+    for(i = 0; i < DIMLEN*DIMLEN; ++i) {
+        if (data1_read[i] != 2*i) {
             fprintf(stderr, "Error with dset 0 read %d/%d\n", data1_read[i], i);
             ret = -1;
             break;
@@ -260,13 +230,12 @@
     printf("Finished verification\n");
 
     // Change data 0 and 1
-    for (i = 0; i < DIMLEN * DIMLEN; ++i) {
+    for(i = 0; i < DIMLEN*DIMLEN; ++i) {
         data0_write[i] *= -1;
         data1_write[i] *= -1;
     }
 
-    if (print_dbg_msg)
-        printf("H5Dwrite 1 start\n");
+    if (print_dbg_msg) printf("H5Dwrite 1 start\n");
     fflush(stdout);
     status = H5Dwrite_async(dset1_id, H5T_NATIVE_INT, H5S_ALL, H5S_ALL, async_dxpl, data1_write, es_id);
     if (status < 0) {
@@ -274,12 +243,10 @@
         ret = -1;
         goto done;
     }
-    if (print_dbg_msg)
-        printf("H5Dwrite 1 done\n");
-    fflush(stdout);
-
-    if (print_dbg_msg)
-        printf("H5Dwrite 0 start\n");
+    if (print_dbg_msg) printf("H5Dwrite 1 done\n");
+    fflush(stdout);
+
+    if (print_dbg_msg) printf("H5Dwrite 0 start\n");
     fflush(stdout);
     status = H5Dwrite_async(dset0_id, H5T_NATIVE_INT, H5S_ALL, H5S_ALL, async_dxpl, data0_write, es_id);
     if (status < 0) {
@@ -287,12 +254,10 @@
         ret = -1;
         goto done;
     }
-    if (print_dbg_msg)
-        printf("H5Dwrite 0 done\n");
-    fflush(stdout);
-
-    if (print_dbg_msg)
-        printf("H5Dread 0 start\n");
+    if (print_dbg_msg) printf("H5Dwrite 0 done\n");
+    fflush(stdout);
+
+    if (print_dbg_msg) printf("H5Dread 0 start\n");
     fflush(stdout);
     status = H5Dread_async(dset0_id, H5T_NATIVE_INT, H5S_ALL, H5S_ALL, async_dxpl, data0_read, es_id);
     if (status < 0) {
@@ -300,23 +265,21 @@
         ret = -1;
         goto done;
     }
-    if (print_dbg_msg)
-        printf("H5Dread 0 done\n");
-    fflush(stdout);
-
-    if (print_dbg_msg)
-        printf("H5ESwait start\n");
+    if (print_dbg_msg) printf("H5Dread 0 done\n");
+    fflush(stdout);
+
+    if (print_dbg_msg) printf("H5ESwait start\n");
     status = H5ESwait(es_id, H5ES_WAIT_FOREVER, &num_in_progress, &op_failed);
     if (status < 0) {
         fprintf(stderr, "Error with H5ESwait\n");
         ret = -1;
         goto done;
     }
-    if (print_dbg_msg)
-        printf("H5ESwait done\n");
+    if (print_dbg_msg) printf("H5ESwait done\n");
+
 
     // Verify read data
-    for (i = 0; i < DIMLEN * DIMLEN; ++i) {
+    for(i = 0; i < DIMLEN*DIMLEN; ++i) {
         if (data0_read[i] != -i) {
             fprintf(stderr, "Error with dset 0 read %d/%d\n", data0_read[i], -i);
             ret = -1;
@@ -325,8 +288,7 @@
     }
     printf("Finished verification\n");
 
-    if (print_dbg_msg)
-        printf("H5Dread 1 start\n");
+    if (print_dbg_msg) printf("H5Dread 1 start\n");
     fflush(stdout);
     status = H5Dread_async(dset1_id, H5T_NATIVE_INT, H5S_ALL, H5S_ALL, async_dxpl, data1_read, es_id);
     if (status < 0) {
@@ -334,24 +296,23 @@
         ret = -1;
         goto done;
     }
-    if (print_dbg_msg)
-        printf("H5Dread 1 done\n");
-    fflush(stdout);
-
-    if (print_dbg_msg)
-        printf("H5ESwait start\n");
+    if (print_dbg_msg) printf("H5Dread 1 done\n");
+    fflush(stdout);
+
+    if (print_dbg_msg) printf("H5ESwait start\n");
     status = H5ESwait(es_id, H5ES_WAIT_FOREVER, &num_in_progress, &op_failed);
     if (status < 0) {
         fprintf(stderr, "Error with H5ESwait\n");
         ret = -1;
         goto done;
     }
-    if (print_dbg_msg)
-        printf("H5ESwait done\n");
+    if (print_dbg_msg) printf("H5ESwait done\n");
+
+
 
     // Verify read data
-    for (i = 0; i < DIMLEN * DIMLEN; ++i) {
-        if (data1_read[i] != -2 * i) {
+    for(i = 0; i < DIMLEN*DIMLEN; ++i) {
+        if (data1_read[i] != -2*i) {
             fprintf(stderr, "Error with dset 0 read %d/%d\n", data1_read[i], i);
             ret = -1;
             goto done;
@@ -371,13 +332,13 @@
     H5Fclose(file_id);
 
 done:
-    if (data0_write != NULL)
+    if (data0_write != NULL) 
         free(data0_write);
-    if (data0_read != NULL)
+    if (data0_read != NULL) 
         free(data0_read);
-    if (data1_write != NULL)
+    if (data1_write != NULL) 
         free(data1_write);
-    if (data1_read != NULL)
+    if (data1_read != NULL) 
         free(data1_read);
 
     return ret;
