--- conflicted
+++ resolved
@@ -1,15 +1,9 @@
-<<<<<<< HEAD
-HDF5_DIR = /gpfs/alpine/csc300/world-shared/gnu_build/hdf5/develop_build/hdf5
-ABT_DIR = /gpfs/alpine/csc300/world-shared/gnu_build/argobots/install
-=======
 ifndef HDF5_DIR
-        HDF5_DIR = /global/u1/h/houhun/hpc-io/hdf5/async_optional_gnu/hdf5
+    HDF5_DIR = /gpfs/alpine/csc300/world-shared/gnu_build/hdf5/develop_build/hdf5
 endif
-
 ifndef ABT_DIR
-        ABT_DIR = /global/u1/h/houhun/cori/argobots/install
+    ABT_DIR = /gpfs/alpine/csc300/world-shared/gnu_build/argobots/install
 endif
->>>>>>> 915bf3c2
 
 #CC = cc
 #CC = gcc-9
